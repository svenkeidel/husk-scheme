;;
;; husk-scheme
;; http://github.com/justinethier/husk-scheme
;;
;; Written by Justin Ethier
;;
;; Test cases for SRFI-1
;;
(unit-test-start "SRFI 1: List Library")
(require-extension (srfi 1))

; TODO: linear update functions will not be supported now:
; take!, drop-right!, split-at!
; append! concatenate! reverse! append-reverse!
; filter! partition! remove! 
; take-while! span! break!
; delete! delete-duplicates!
; alist-delete!
; lset-union!       
; lset-intersection!
; lset-difference!  
; lset-xor!         
; lset-diff+intersection!

; Constructors
(assert/equal (cons* 1 2 3 4) '(1 2 3 . 4))
(assert/equal (cons* 1) 1)
(assert/equal (make-list 4 'c) '(c c c c))
(assert/equal (list-tabulate 4 values) '(0 1 2 3))
(assert/equal (list-copy (list 1 2 3 4.4 "5")) (list 1 2 3 4.4 "5"))
; TODO: (circular-list 'z 'q) => (z q z q z q ...)
; TODO: need to replace let-optional in iota:
; TODO: (assert/equal (iota 5) '(0 1 2 3 4))
; TODO: (assert/equal (iota 5 0 -0.1) '(0 -0.1 -0.2 -0.3 -0.4))

; Predicates
(assert/equal (proper-list? (list))       #t)
(assert/equal (proper-list? '(1 . 2))      #f)
;TODO: circular-list? with a true result
(assert/equal (circular-list? (list))       #f)
(assert/equal (dotted-list? (list))       #f)
(assert/equal (dotted-list? '(1 . 2))     #t)
(assert/equal (null-list? '())        #t)
(assert/equal (not-pair? '(1 . 2))    #f)
(assert/equal (list= eq?)             #t)       ; Trivial cases
(assert/equal (list= eq? '(a))        #t)

; Selectors
(assert/equal (car+cdr '(a b c d)) 'a)
(assert/equal (first '(a b c d)) 'a)
(assert/equal (take '(a b c d e)  2) '(a b))
(assert/equal (drop '(a b c d e)  2) '(c d e))
(assert/equal (take '(1 2 3 . d) 2)  '(1 2))
(assert/equal (drop '(1 2 3 . d) 2)  '(3 . d))
(assert/equal (take '(1 2 3 . d) 3)  '(1 2 3))
(assert/equal (drop '(1 2 3 . d) 3)  'd)
;For a legal i, take and drop partition the list in a manner which can be inverted with append:
(assert/equal (append (take (list 1 2 3 4 5 6) 3) (drop (list 1 2 3 4 5 6) 3)) (list 1 2 3 4 5 6))

(assert/equal (take-right '(a b c d e) 2) '(d e))
(assert/equal (drop-right '(a b c d e) 2) '(a b c))
(assert/equal (take-right '(1 2 3 . d) 2) '(2 3 . d))
(assert/equal (drop-right '(1 2 3 . d) 2) '(1))
(assert/equal (take-right '(1 2 3 . d) 0) 'd)
(assert/equal (drop-right '(1 2 3 . d) 0) '(1 2 3))
;For a legal i, take-right and drop-right partition the list in a manner which can be inverted with append:
(let ((flist (list 1 2 3 4 5 6))
      (i 2))
    (assert/equal (append (take flist i) (drop flist i)) flist))

(assert/equal (split-at '(a b c d e f g h) 3) '(a b c))
(assert/equal (last '(a b c)) 'c)
(assert/equal (last-pair '(a b c)) '(c))

; Misc
(assert/equal (length+ '(a b c)) 3)
(assert/equal (concatenate '((1) (2) (3) (4) (5))) '(1 2 3 4 5)) 
(assert/equal (append-reverse '(4 3 2 1) '(5)) '(1 2 3 4 5)) 
(assert/equal (append-reverse '(4 3 2 1) '(5)) (append (reverse '(4 3 2 1)) '(5)))

; TODO:
;(assert/equal (zip '(one two three) 
;                   '(1 2 3)
;                   '(odd even odd even odd even odd even))
;             '((one 1 odd) (two 2 even) (three 3 odd)))
;
;(assert/equal (zip '(1 2 3)) '((1) (2) (3)))
;(assert/equal (zip '(3 1 4 1) (circular-list #f #t)) 
;             '((3 #f) (1 #t) (4 #f) (1 #t)))
(assert/equal (unzip2 '((1 one) (2 two) (3 three)))
             '(1 2 3))
(assert/equal (count even? '(3 1 4 1 5 9 2 5 6)) 3)
;TODO: (assert/equal (count < '(1 2 4 8) '(2 4 6 8 10 12 14 16)) 3)
;TODO: (assert/equal (count < '(3 1 4 1) (circular-list 1 10)) 2)


; TODO:
;
; Fold / Unfold / Map
; TODO: a lot of these functions are in stdlib right now...
;TODO: fold       unfold       pair-fold       reduce 
;TODO: fold-right unfold-right pair-fold-right reduce-right 
;TODO: append-map append-map!
;TODO: map! pair-for-each filter-map map-in-order

; Filtering and partitioning
(assert/equal (filter even? '(1 2 3 4)) 
			  '(2 4))
(assert/equal (filter even? '(0 7 8 8 43 -4)) '(0 8 8 -4))
(assert/equal (partition symbol? '(one 2 3 four five 6))
             '(one four five))
(assert/equal  (remove even? '(0 7 8 8 43 -4)) '(7 43))

; Searching
;; Proper list -- success
(assert/equal (find even? '(1 2 3)) 2)
(assert/equal (find even? '(1 2 3 4)) 2)
(assert/equal (find even? '(3 1 4 1 5 9)) 4)
(assert/equal (any  even? '(1 2 3)) #t)
;; proper list -- failure
(assert/equal (find even? '(1 7 3)) #f)
(assert/equal (any  even? '(1 7 3)) #f)
(assert/equal (find-tail even? '(3 1 37 -8 -5 0 0)) '(-8 -5 0 0))
(assert/equal (find-tail even? '(3 1 37 -5)) #f)
(assert/equal (every even? (list 2 4)) #t)
(assert/equal (every even? (list 2 5)) #f)
(assert/equal (list-index even? '(3 1 4 1 5 9)) 2)
(assert/equal (list-index < '(3 1 4 1 5 9 2 5 6) '(2 7 1 8 2)) 1)
(assert/equal (list-index = '(3 1 4 1 5 9 2 5 6) '(2 7 1 8 2)) #f)
(assert/equal (take-while even? '(2 18 3 10 22 9)) '(2 18))
(assert/equal (drop-while even? '(2 18 3 10 22 9)) '(3 10 22 9))
(assert/equal (span even? '(2 18 3 10 22 9)) '(2 18))
(assert/equal (break even? '(3 1 4 1 5 9)) '(3 1))

; Deleting
(assert/equal (delete 1 (list 1 2 1 3 'a)) '(2 3 a))
(assert/equal (delete-duplicates '(a b a c a b c z)) '(a b c z))
(assert/equal (delete-duplicates '((a . 3) (b . 7) (a . 9) (c . 1))
                   (lambda (x y) (eq? (car x) (car y))))
    '((a . 3) (b . 7) (c . 1)))

; Association lists
<<<<<<< HEAD
;TODO: alist-cons
;TODO: alist-copy
;TODO: alist-delete 
=======
(define e '((a 1) (b 2) (c 3)))
(assert/equal (assq 'a e)                             '(a 1))
(assert/equal (assq 'b e)                             '(b 2))
(assert/equal (assq 'd e)                             '#f)
;TODO: (assert/equal (assq (list 'a) '(((a)) ((b)) ((c))))   '#f)
(assert/equal (assoc (list 'a) '(((a)) ((b)) ((c))))  '((a)))
(assert/equal (assv 5 '((2 3) (5 7) (11 13)))    '(5 7))

(assert/equal (alist-cons 'a 0 (list '(1 . 2) '(3 4))) '((a . 0) (1 . 2) (3 4)))
(assert/equal (alist-copy (list '(1 2) '(3 4))) '((1 2) (3 4)))
(assert/equal (alist-delete 1 '((1 . 2))) '())
;TODO: alist-delete!
>>>>>>> 539c0c60

; Set operations on lists
(assert/equal #t (lset<= eq? '(a) '(a b a) '(a b c c)))
(assert/equal #t (lset<= eq?))
(assert/equal #t (lset<= eq? '(a)))
(assert/equal (lset= eq? '(b e a) '(a e b) '(e e b a))  #t)
(assert/equal (lset= eq?) #t)
(assert/equal (lset= eq? '(a)) #t)
(assert/equal (lset-adjoin eq? '(a b c d c e) 'a 'e 'i 'o 'u) '(u o i a b c d c e))
(assert/equal (lset-union eq? '(a b c d e) '(a e i o u)) '(u o i a b c d e))
;; Repeated elements in LIST1 are preserved.
(assert/equal (lset-union eq? '(a a c) '(x a x)) '(x a a c))
;; Trivial cases
(assert/equal (lset-union eq?) '())
(assert/equal (lset-union eq? '(a b c)) '(a b c))
(assert/equal (lset-intersection eq? '(a b c d e) '(a e i o u)) '(a e))
;; Repeated elements in LIST1 are preserved.
(assert/equal (lset-intersection eq? '(a x y a) '(x a x z)) '(a x a))
(assert/equal (lset-intersection eq? '(a b c)) '(a b c))     ; Trivial case
(assert/equal (lset-difference eq? '(a b c d e) '(a e i o u)) '(b c d))
(assert/equal (lset-difference eq? '(a b c)) '(a b c)) ; Trivial case
(assert/equal (lset-xor eq? '(a b c d e) '(a e i o u)) (reverse '(d c b i o u)))
(assert/equal (lset-xor eq?) '())
(assert/equal (lset-xor eq? '(a b c d e)) '(a b c d e))

(unit-test-handler-results)<|MERGE_RESOLUTION|>--- conflicted
+++ resolved
@@ -140,11 +140,6 @@
     '((a . 3) (b . 7) (c . 1)))
 
 ; Association lists
-<<<<<<< HEAD
-;TODO: alist-cons
-;TODO: alist-copy
-;TODO: alist-delete 
-=======
 (define e '((a 1) (b 2) (c 3)))
 (assert/equal (assq 'a e)                             '(a 1))
 (assert/equal (assq 'b e)                             '(b 2))
@@ -156,8 +151,6 @@
 (assert/equal (alist-cons 'a 0 (list '(1 . 2) '(3 4))) '((a . 0) (1 . 2) (3 4)))
 (assert/equal (alist-copy (list '(1 2) '(3 4))) '((1 2) (3 4)))
 (assert/equal (alist-delete 1 '((1 . 2))) '())
-;TODO: alist-delete!
->>>>>>> 539c0c60
 
 ; Set operations on lists
 (assert/equal #t (lset<= eq? '(a) '(a b a) '(a b c c)))
