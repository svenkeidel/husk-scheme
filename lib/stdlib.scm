--- conflicted
+++ resolved
@@ -119,13 +119,8 @@
 ; updated to take this into acccount, so the pitfall
 ; still fails
 ;
-<<<<<<< HEAD
-     ;((lambda () result1 result2 ...))) ;; TODO: should use begin
-     (begin result1 result2 ...))
-=======
      (begin result1 result2 ...)) ;; TODO: should use begin
      ;((lambda () result1 result2 ...))) ;; TODO: should use begin
->>>>>>> d0f3c058
     ((cond (test => result))
      (let ((temp test))
        (if temp (result temp))))
@@ -141,15 +136,6 @@
            temp
            (cond clause1 clause2 ...))))
     ((cond (test result1 result2 ...))
-<<<<<<< HEAD
-     ;(if test ((lambda () result1 result2 ...)))) ;; TODO: should use begin
-     (if test (begin result1 result2 ...)))
-    ((cond (test result1 result2 ...)
-           clause1 clause2 ...)
-     (if test
-         ;((lambda () result1 result2 ...)) ;; TODO: should use begin
-         (begin result1 result2 ...)
-=======
      (if test (begin result1 result2 ...))) ;; TODO: should use begin
      ;(if test ((lambda () result1 result2 ...)))) ;; TODO: should use begin
     ((cond (test result1 result2 ...)
@@ -157,7 +143,6 @@
      (if test
          (begin result1 result2 ...) ;; TODO: should use begin
          ;((lambda () result1 result2 ...)) ;; TODO: should use begin
->>>>>>> d0f3c058
          (cond clause1 clause2 ...)))))
 ; Case
 ; Form from R5RS:
@@ -169,15 +154,6 @@
        (case atom-key clauses ...)))
     ((case key
        (else result1 result2 ...))
-<<<<<<< HEAD
-     ;(if #t ((lambda () result1 result2 ...)))) ;; TODO: should use begin
-     (if #t (begin result1 result2 ...)))
-    ((case key
-       ((atoms ...) result1 result2 ...))
-     (if (memv key '(atoms ...))
-         ;((lambda () result1 result2 ...)))) ;; TODO: should use begin
-         (begin result1 result2 ...)))
-=======
      (if #t (begin result1 result2 ...))) ;; TODO: should use begin
      ;(if #t ((lambda () result1 result2 ...)))) ;; TODO: should use begin
     ((case key
@@ -185,18 +161,12 @@
      (if (memv key '(atoms ...))
          (begin result1 result2 ...))) ;; TODO: should use begin
          ;((lambda () result1 result2 ...)))) ;; TODO: should use begin
->>>>>>> d0f3c058
     ((case key
        ((atoms ...) result1 result2 ...)
        clause clauses ...)
      (if (memv key '(atoms ...))
-<<<<<<< HEAD
-         ;((lambda () result1 result2 ...)) ;; TODO: should use begin
-         (begin result1 result2 ...)
-=======
          (begin result1 result2 ...) ;; TODO: should use begin
          ;((lambda () result1 result2 ...)) ;; TODO: should use begin
->>>>>>> d0f3c058
          (case key clause clauses ...)))))
 
 (define (my-mem-helper obj lst cmp-proc)
